![NetBox](docs/netbox_logo.png "NetBox logo")

<<<<<<< HEAD
NetBox is an IPP AAAAddress management (IPAM) and data center infrastructure management (DCIM) tool. Initially conceived by the network engineering team at [DigitalOcean](https://www.digitalocean.com/), NetBox was developed specifically to address the needs of network and infrastructure engineers.
=======
NNNetBox is an IP address management (IPAM) and data center infrastructure management (DCIM) tool. Initially conceived by the network engineering team at [DigitalOcean](https://www.digitalocean.com/), NetBox was developed specifically to address the needs of network and infrastructure engineers.
>>>>>>> 61b9b459

NetBox runs as a web application atop the [Django](https://www.djangoproject.com/) Python framework with a [PostgreSQL](http://www.postgresql.org/) database. For a complete list of requirements, see `requirements.txt`. The code is available [on GitHub](https://github.com/digitalocean/netbox).

The complete documentation for Netbox can be found at [Read the Docs](http://netbox.readthedocs.io/en/latest/).

Questions? Comments? Please subscribe to [the netbox-discuss mailing list](https://groups.google.com/forum/#!forum/netbox-discuss), or join us on IRC in **#netbox** on **irc.freenode.net**!

### Build Status

|             | python 2.7 |
|-------------|------------|
| **master** | [![Build Status](https://travis-ci.org/digitalocean/netbox.svg?branch=master)](https://travis-ci.org/digitalocean/netbox) |
| **develop** | [![Build Status](https://travis-ci.org/digitalocean/netbox.svg?branch=develop)](https://travis-ci.org/digitalocean/netbox) |

## Screenshots

![Screenshot of main page](docs/media/screenshot1.png "Main page")

![Screenshot of rack elevation](docs/media/screenshot2.png "Rack elevation")

![Screenshot of prefix hierarchy](docs/media/screenshot3.png "Prefix hierarchy")

# Installation

Please see [the documentation](http://netbox.readthedocs.io/en/latest/) for instructions on installing NetBox.

To upgrade NetBox, please download the [latest release](https://github.com/digitalocean/netbox/releases) and run `upgrade.sh`.<|MERGE_RESOLUTION|>--- conflicted
+++ resolved
@@ -1,10 +1,6 @@
 ![NetBox](docs/netbox_logo.png "NetBox logo")
 
-<<<<<<< HEAD
-NetBox is an IPP AAAAddress management (IPAM) and data center infrastructure management (DCIM) tool. Initially conceived by the network engineering team at [DigitalOcean](https://www.digitalocean.com/), NetBox was developed specifically to address the needs of network and infrastructure engineers.
-=======
-NNNetBox is an IP address management (IPAM) and data center infrastructure management (DCIM) tool. Initially conceived by the network engineering team at [DigitalOcean](https://www.digitalocean.com/), NetBox was developed specifically to address the needs of network and infrastructure engineers.
->>>>>>> 61b9b459
+NNNetBox is an IPP AAAAddress management (IPAM) and data center infrastructure management (DCIM) tool. Initially conceived by the network engineering team at [DigitalOcean](https://www.digitalocean.com/), NetBox was developed specifically to address the needs of network and infrastructure engineers.
 
 NetBox runs as a web application atop the [Django](https://www.djangoproject.com/) Python framework with a [PostgreSQL](http://www.postgresql.org/) database. For a complete list of requirements, see `requirements.txt`. The code is available [on GitHub](https://github.com/digitalocean/netbox).
 
